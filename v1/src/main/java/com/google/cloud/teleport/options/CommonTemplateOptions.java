/*
 * Copyright (C) 2022 Google LLC
 *
 * Licensed under the Apache License, Version 2.0 (the "License"); you may not
 * use this file except in compliance with the License. You may obtain a copy of
 * the License at
 *
 *   http://www.apache.org/licenses/LICENSE-2.0
 *
 * Unless required by applicable law or agreed to in writing, software
 * distributed under the License is distributed on an "AS IS" BASIS, WITHOUT
 * WARRANTIES OR CONDITIONS OF ANY KIND, either express or implied. See the
 * License for the specific language governing permissions and limitations under
 * the License.
 */
package com.google.cloud.teleport.options;

import com.google.cloud.teleport.metadata.TemplateParameter;
import org.apache.beam.sdk.options.PipelineOptions;
import org.apache.beam.sdk.options.Validation;
import org.apache.beam.sdk.options.ValueProvider;

/** Provides options that are supported by all templates. */
public interface CommonTemplateOptions extends PipelineOptions {
  // "Required" annotation is added as a workaround for BEAM-7983.
  @TemplateParameter.Text(
      order = 31,
      optional = true,
      description = "Disabled algorithms to override jdk.tls.disabledAlgorithms",
      helpText =
<<<<<<< HEAD
          "Comma-separated algorithms to disable. If this value is set to `none` then no algorithm is disabled. "
              + "Use with care, because the algorithms that are disabled by default are known to have either vulnerabilities or performance issues.",
=======
          "Comma-separated list of algorithms to disable. If this value is set to none, no algorithm is disabled. Use this parameter with "
              + "caution, because the algorithms disabled by default might have vulnerabilities or performance issues.",
>>>>>>> 3a154b6a
      example = "SSLv3, RC4")
  @Validation.Required
  ValueProvider<String> getDisabledAlgorithms();

  void setDisabledAlgorithms(ValueProvider<String> disabledAlgorithms);

  // "Required" annotation is added as a workaround for BEAM-7983.
  @TemplateParameter.Text(
      order = 32,
      optional = true,
      regexes = {
        "^((gs:\\/\\/[^\\n\\r,]+|projects\\/[^\\n\\r\\/]+\\/secrets\\/[^\\n\\r\\/]+\\/versions\\/[^\\n\\r\\/]+),)*(gs:\\/\\/[^\\n\\r,]+|projects\\/[^\\n\\r\\/]+\\/secrets\\/[^\\n\\r\\/]+\\/versions\\/[^\\n\\r\\/]+)$"
      },
      description = "Extra files to stage in the workers",
      helpText =
<<<<<<< HEAD
          "Comma-separated Cloud Storage paths or Secret Manager secrets for files to stage in the worker. These files are saved under the `/extra_files` directory in each worker.",
=======
          "Comma-separated Cloud Storage paths or Secret Manager secrets for files to stage in the worker. These files are saved in "
              + "the /extra_files directory in each worker.",
>>>>>>> 3a154b6a
      example =
          "gs://<BUCKET>/file.txt,projects/<PROJECT_ID>/secrets/<SECRET_ID>/versions/<VERSION_ID>")
  @Validation.Required
  ValueProvider<String> getExtraFilesToStage();

  void setExtraFilesToStage(ValueProvider<String> extraFilesToStage);
}<|MERGE_RESOLUTION|>--- conflicted
+++ resolved
@@ -28,13 +28,8 @@
       optional = true,
       description = "Disabled algorithms to override jdk.tls.disabledAlgorithms",
       helpText =
-<<<<<<< HEAD
-          "Comma-separated algorithms to disable. If this value is set to `none` then no algorithm is disabled. "
-              + "Use with care, because the algorithms that are disabled by default are known to have either vulnerabilities or performance issues.",
-=======
           "Comma-separated list of algorithms to disable. If this value is set to none, no algorithm is disabled. Use this parameter with "
               + "caution, because the algorithms disabled by default might have vulnerabilities or performance issues.",
->>>>>>> 3a154b6a
       example = "SSLv3, RC4")
   @Validation.Required
   ValueProvider<String> getDisabledAlgorithms();
@@ -50,12 +45,8 @@
       },
       description = "Extra files to stage in the workers",
       helpText =
-<<<<<<< HEAD
-          "Comma-separated Cloud Storage paths or Secret Manager secrets for files to stage in the worker. These files are saved under the `/extra_files` directory in each worker.",
-=======
           "Comma-separated Cloud Storage paths or Secret Manager secrets for files to stage in the worker. These files are saved in "
               + "the /extra_files directory in each worker.",
->>>>>>> 3a154b6a
       example =
           "gs://<BUCKET>/file.txt,projects/<PROJECT_ID>/secrets/<SECRET_ID>/versions/<VERSION_ID>")
   @Validation.Required
